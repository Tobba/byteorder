--- conflicted
+++ resolved
@@ -302,22 +302,17 @@
 /// for free.
 impl<W: Writer> WriterBytesExt for W {}
 
-<<<<<<< HEAD
 /// Defines big-endian serialization.
 ///
 /// Note that this type has no value constructor. It is used purely at the
 /// type level.
-#[allow(missing_copy_implementations)] pub struct BigEndian;
+#[allow(missing_copy_implementations)] pub enum BigEndian {}
 
 /// Defines little-endian serialization.
 ///
 /// Note that this type has no value constructor. It is used purely at the
 /// type level.
-#[allow(missing_copy_implementations)] pub struct LittleEndian;
-=======
-#[allow(missing_copy_implementations)] pub enum BigEndian {}
 #[allow(missing_copy_implementations)] pub enum LittleEndian {}
->>>>>>> d9d658fd
 
 macro_rules! read_num_bytes {
     ($ty:ty, $size:expr, $src:expr, $which:ident) => ({
